--- conflicted
+++ resolved
@@ -207,13 +207,9 @@
 	if [ $MODE == autostart ]
 	then
 		# Telemetry port is on both FMU boards ttyS1
-<<<<<<< HEAD
 		# but the AR.Drone motors can be get 'flashed'
 		# if starting MAVLink on them - so do not
 		# start it as default (default link: USB)
-=======
-		mavlink start -b 57600 -d /dev/ttyS1
->>>>>>> 5ece19f6
 	
 		# Start commander
 		commander start
